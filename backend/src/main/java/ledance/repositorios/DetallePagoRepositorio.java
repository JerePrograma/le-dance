--- conflicted
+++ resolved
@@ -1,6 +1,5 @@
 package ledance.repositorios;
 
-import jakarta.validation.constraints.NotNull;
 import ledance.entidades.*;
 import org.springframework.data.jpa.repository.JpaRepository;
 import org.springframework.data.jpa.repository.JpaSpecificationExecutor;
@@ -9,7 +8,6 @@
 import org.springframework.stereotype.Repository;
 
 import java.time.LocalDate;
-import java.util.Collection;
 import java.util.List;
 import java.util.Optional;
 
@@ -25,15 +23,6 @@
 
     boolean existsByMensualidadId(Long id);
 
-    Optional<DetallePago> findByPago_Alumno_IdAndDescripcionConceptoIgnoreCaseAndTipoAndCobradoFalseAndMatricula_Id(
-            Long alumnoId, String descripcion, TipoDetallePago tipo, Long matriculaId);
-
-    Optional<DetallePago> findByPago_Alumno_IdAndDescripcionConceptoIgnoreCaseAndTipoAndCobradoFalseAndMensualidad_Id(
-            Long alumnoId, String descripcion, TipoDetallePago tipo, Long mensualidadId);
-
-    Optional<DetallePago> findByPago_Alumno_IdAndDescripcionConceptoIgnoreCaseAndTipoAndCobradoFalse(
-            Long alumnoId, String descripcion, TipoDetallePago tipo);
-
     Optional<DetallePago> findByMatriculaId(Long matriculaId);
 
     Optional<DetallePago> findByMensualidad(Mensualidad mensualidad);
@@ -43,9 +32,7 @@
     List<DetallePago> findByFechaRegistroBetween(
             LocalDate fechaDesde, LocalDate fechaHasta);
 
-<<<<<<< HEAD
+    boolean existsByAlumnoIdAndDescripcionConceptoIgnoreCaseAndTipoAndEstadoPago(Long alumnoId, String descripcion, TipoDetallePago tipoDetallePago, EstadoPago estadoPago);
+
     Optional<DetallePago> findByAlumnoIdAndDescripcionConceptoIgnoreCaseAndTipo(Long alumnoId, String descripcion, TipoDetallePago tipoDetallePago);
-=======
-    boolean existsByAlumnoIdAndDescripcionConceptoIgnoreCaseAndTipoAndEstadoPago(Long alumnoId, String descripcionConcepto, TipoDetallePago tipo, @NotNull EstadoPago estadoPago);
->>>>>>> ce7f1114
 }