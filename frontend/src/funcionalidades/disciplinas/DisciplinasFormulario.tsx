--- conflicted
+++ resolved
@@ -1,3 +1,4 @@
+// src/funcionalidades/disciplinas/DisciplinasFormulario.tsx
 import React, { useState, useEffect, useCallback } from "react";
 import { useNavigate, useSearchParams } from "react-router-dom";
 import { Formik, Form, Field, FieldArray, ErrorMessage } from "formik";
@@ -19,14 +20,10 @@
   SalonResponse,
   ProfesorListadoResponse,
   DisciplinaHorarioRequest,
-  DisciplinaDetalleResponse
+  DisciplinaDetalleResponse,
 } from "../../types/types";
 
-<<<<<<< HEAD
 const diasSemana: string[] = ["LUNES", "MARTES", "MIERCOLES", "JUEVES", "VIERNES", "SÁBADO", "DOMINGO"];
-=======
-const diasSemana: string[] = ["LUNES", "MARTES", "MIERCOLES", "JUEVES", "VIERNES", "SABADO", "DOMINGO"];
->>>>>>> 06734c58
 
 const initialDisciplinaValues: DisciplinaRegistroRequest & Partial<DisciplinaModificacionRequest> = {
   nombre: "",
@@ -60,20 +57,27 @@
     .min(1, "Debe ingresar al menos un horario"),
 });
 
+// Extendemos el type para incluir un campo de sugerencia que no se envía al backend
 type FormValues = DisciplinaRegistroRequest & Partial<DisciplinaModificacionRequest> & {
-  // Campo para editar la descripción del subconcepto (usado en Conceptos, por ejemplo)
-  // (En este formulario es solo un ejemplo; se puede eliminar si no es necesario)
-  subConceptoDescripcion?: string;
+  // Campo que se muestra para seleccionar el subconcepto asociado
+  // (se utiliza en otros formularios de conceptos)
+  subConceptoDescripcion: string;
+  id?: number; // ID de la disciplina (opcional)
 };
 
 const DisciplinasFormulario: React.FC = () => {
   const navigate = useNavigate();
   const [searchParams] = useSearchParams();
 
+  // Estado para el ID de la disciplina
   const [disciplinaId, setDisciplinaId] = useState<number | null>(null);
-  const [formValues, setFormValues] = useState(initialDisciplinaValues);
+  // Estado para el valor que se muestra en el campo "ID de Disciplina:" (en forma de string)
+  const [idBusqueda, setIdBusqueda] = useState("");
+  const [formValues, setFormValues] = useState<FormValues>({
+    ...initialDisciplinaValues,
+    subConceptoDescripcion: "",
+  });
   const [mensaje, setMensaje] = useState("");
-  const [idBusqueda, setIdBusqueda] = useState("");
 
   const [salones, setSalones] = useState<SalonResponse[]>([]);
   const [profesores, setProfesores] = useState<ProfesorListadoResponse[]>([]);
@@ -120,9 +124,9 @@
     }
   }, []);
 
-  const mapDetalleToFormValues = (detalle: DisciplinaDetalleResponse) => ({
+  const mapDetalleToFormValues = (detalle: DisciplinaDetalleResponse): FormValues => ({
     nombre: detalle.nombre,
-    salonId: detalle.salonId,
+    salonId: detalle.salonId, // asegúrate de que este campo exista en la respuesta
     profesorId: detalle.profesorId ?? 0,
     recargoId: detalle.recargoId,
     valorCuota: detalle.valorCuota,
@@ -131,6 +135,8 @@
     clasePrueba: detalle.clasePrueba,
     activo: detalle.activo,
     horarios: detalle.horarios,
+    // Suponemos que el detalle trae el subconcepto anidado en otro objeto
+    subConceptoDescripcion: detalle.subConcepto?.descripcion || "",
   });
 
   useEffect(() => {
@@ -143,12 +149,15 @@
           const disciplinaForm = mapDetalleToFormValues(detalle);
           setFormValues(disciplinaForm);
           setDisciplinaId(detalle.id);
+          // Actualizamos el campo de ID para mostrarlo en el input
+          setIdBusqueda(String(detalle.id));
           setMensaje("Disciplina encontrada.");
         } catch (error) {
           console.error("Error al buscar la disciplina:", error);
           setMensaje("Disciplina no encontrada.");
           setFormValues(initialDisciplinaValues);
           setDisciplinaId(null);
+          setIdBusqueda("");
         }
       };
       fetchDisciplina();
@@ -170,8 +179,9 @@
           toast.success("Disciplina actualizada correctamente.");
         } else {
           const nuevo = await disciplinasApi.registrarDisciplina(payload);
-          // Una vez creado, asignamos el ID generado al estado y se muestra en el campo.
+          // Al crear, actualizamos el ID de la disciplina en el estado
           setDisciplinaId(nuevo.id);
+          setIdBusqueda(String(nuevo.id));
           toast.success("Disciplina creada correctamente.");
         }
         setMensaje("Disciplina guardada exitosamente.");
@@ -188,21 +198,10 @@
   return (
     <div className="page-container">
       <h1 className="page-title">Formulario de Disciplina</h1>
-      {/* Mostrar el ID de la Disciplina si existe */}
-      {disciplinaId !== null && (
-        <div className="mb-4">
-          <label htmlFor="disciplinaId" className="auth-label">ID de Disciplina:</label>
-          <input
-            type="number"
-            id="disciplinaId"
-            value={disciplinaId}
-            readOnly
-            className="form-input"
-          />
-        </div>
-      )}
+
+      {/* Campo para mostrar el ID de la Disciplina */}
       <div className="mb-4">
-        <label htmlFor="idBusqueda" className="auth-label">Búsqueda manual de ID:</label>
+        <label htmlFor="idBusqueda" className="auth-label">ID de Disciplina:</label>
         <div className="flex gap-2">
           <input
             type="number"
@@ -210,17 +209,21 @@
             value={idBusqueda}
             onChange={(e) => setIdBusqueda(e.target.value)}
             className="form-input flex-grow"
+            readOnly={disciplinaId !== null} // Si ya existe un ID, lo mostramos en modo solo lectura
           />
+          {/* Puedes incluir aquí una lógica para búsqueda manual si lo requieres */}
           <Boton onClick={() => { /* Lógica de búsqueda manual si se requiere */ }} className="page-button">
             <Search className="w-5 h-5 mr-2" /> Buscar
           </Boton>
         </div>
       </div>
+
       {mensaje && (
         <p className={`form-mensaje ${mensaje.includes("Error") ? "form-mensaje-error" : "form-mensaje-success"}`}>
           {mensaje}
         </p>
       )}
+
       <Formik
         initialValues={{ ...formValues, matricula }}
         validationSchema={disciplinaSchema}
@@ -240,7 +243,11 @@
                 <label htmlFor="salonId" className="auth-label">Salón:</label>
                 <Field as="select" name="salonId" className="form-input">
                   <option value="">Seleccione un salón</option>
-                  {/* Aquí se renderizan los salones */}
+                  {salones.map((salon) => (
+                    <option key={salon.id} value={salon.id}>
+                      {salon.nombre}
+                    </option>
+                  ))}
                 </Field>
                 <ErrorMessage name="salonId" component="div" className="auth-error" />
               </div>
@@ -248,7 +255,11 @@
                 <label htmlFor="profesorId" className="auth-label">Profesor:</label>
                 <Field as="select" name="profesorId" className="form-input">
                   <option value="">Seleccione un profesor</option>
-                  {/* Aquí se renderizan los profesores */}
+                  {profesores.map((profesor) => (
+                    <option key={profesor.id} value={profesor.id}>
+                      {profesor.nombre} {profesor.apellido}
+                    </option>
+                  ))}
                 </Field>
                 <ErrorMessage name="profesorId" component="div" className="auth-error" />
               </div>
